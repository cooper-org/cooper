#!/usr/bin/env python

"""Tests for checkpointing of constrained and unconstrained experiments."""

import os
import tempfile

# Import basic closure example from helpers
import cooper_test_utils
import torch

import cooper


class Model(torch.nn.Module):
    def __init__(self, params: list):
        super(Model, self).__init__()

        self.num_params = len(params)

        for i, param in enumerate(params):
            if not isinstance(param, torch.nn.Parameter):
                param = torch.nn.Parameter(param)
            self.register_parameter(name=f"params_{i}", param=param)

    def forward(self):
        return torch.stack([getattr(self, f"params_{i}") for i in range(self.num_params)])


def test_checkpoint(Toy2dCMP_problem_properties, Toy2dCMP_params_init, use_multiple_primal_optimizers, device):
    """Test checkpointing and loading for constrained and unconstrained cases."""

    use_ineq_constraints = Toy2dCMP_problem_properties["use_ineq_constraints"]

    params, primal_optimizers = cooper_test_utils.build_params_and_primal_optimizers(
        use_multiple_primal_optimizers, Toy2dCMP_params_init
    )
    model = Model(params)

    cmp = cooper_test_utils.Toy2dCMP(use_ineq_constraints=use_ineq_constraints, device=device)

    cooper_optimizer = cooper_test_utils.build_cooper_optimizer_for_Toy2dCMP(
        primal_optimizers,
        cmp=cmp,
        multipliers=cmp.multipliers,
        dual_optimizer_class=torch.optim.SGD,
        dual_optimizer_kwargs={"lr": 1e-2},
    )

    # ------------ Train the model for 100 steps ------------
    for _ in range(100):
        cmp_state, lagrangian_store = cooper_optimizer.roll(compute_cmp_state_kwargs=dict(model=model))

    # Generate checkpoints after 100 steps of training
    model_state_dict_100 = model.state_dict()
    constrained_optimizer_state_dict_100 = cooper_optimizer.state_dict()

    with tempfile.TemporaryDirectory() as tmpdirname:
        torch.save(model_state_dict_100, os.path.join(tmpdirname, "model.pt"))
        torch.save(constrained_optimizer_state_dict_100, os.path.join(tmpdirname, "constrained_optimizer.pt"))

        del model_state_dict_100
        del constrained_optimizer_state_dict_100

        model_state_dict_100 = torch.load(os.path.join(tmpdirname, "model.pt"))
        constrained_optimizer_state_dict_100 = torch.load(os.path.join(tmpdirname, "constrained_optimizer.pt"))

    # ------------ Train for *another* 100 steps ------------
    for _ in range(100):
        cmp_state, lagrangian_store = cooper_optimizer.roll(compute_cmp_state_kwargs=dict(model=model))

    model_state_dict_200 = model.state_dict()
    constrained_optimizer_state_dict_200 = cooper_optimizer.state_dict()

    # ------------ Reload from 100-step checkpoint ------------
    new_cmp = cooper_test_utils.Toy2dCMP(use_ineq_constraints=use_ineq_constraints, device=device)

    loaded_params, loaded_primal_optimizers = cooper_test_utils.build_params_and_primal_optimizers(
        use_multiple_primal_optimizers, Toy2dCMP_params_init
    )
    loaded_model = Model(params=loaded_params)
    loaded_model.load_state_dict(model_state_dict_100)
    loaded_model.to(device)

    if len(new_cmp.multipliers) == 0:
        loaded_dual_optimizers = None
    else:
        loaded_dual_optimizers = cooper_test_utils.build_dual_optimizers(multipliers=new_cmp.multipliers)

    loaded_constrained_optimizer = cooper.optim.utils.load_cooper_optimizer_from_state_dict(
        cooper_optimizer_state=constrained_optimizer_state_dict_100,
        primal_optimizers=loaded_primal_optimizers,
        dual_optimizers=loaded_dual_optimizers,
        multipliers=new_cmp.multipliers,
    )

    # Train checkpointed model for 100 steps to reach overall 200 steps
    for _ in range(100):
        cmp_state, lagrangian_store = loaded_constrained_optimizer.roll(
            compute_cmp_state_kwargs=dict(loaded_model=loaded_model)
        )

    # ------------ Compare checkpoint and loaded-then-trained objects ------------
    # Compare 0-200 state_dicts versus the 0-100;100-200 state_dicts
    assert cooper.utils.validate_state_dicts(loaded_model.state_dict(), model_state_dict_200)
    # These are ConstrainedOptimizerState objects and not dicts
<<<<<<< HEAD
    assert loaded_constrained_optimizer.state_dict() == constrained_optimizer_state_dict_200


@pytest.mark.parametrize(
    "formulation_type",
    [
        cooper.FormulationType.PENALTY,
        cooper.FormulationType.QUADRATIC_PENALTY,
        cooper.FormulationType.LAGRANGIAN,
        cooper.FormulationType.AUGMENTED_LAGRANGIAN,
    ],
)
def test_formulation_checkpoint(formulation_type, Toy2dCMP_params_init, device):
    formulation_class = formulation_type.value

    if formulation_type == cooper.FormulationType.PENALTY:
        constraint_type = cooper.ConstraintType.PENALTY
    else:
        constraint_type = cooper.ConstraintType.INEQUALITY

    has_multiplier = formulation_class.expects_multiplier
    has_penalties = formulation_class.expects_penalty_coefficient

    params, primal_optimizers = cooper_test_utils.build_params_and_primal_optimizers(
        use_multiple_primal_optimizers=False, params_init=Toy2dCMP_params_init
    )

    def make_fresh_penalty_coefficients(has_penalties):
        if has_penalties:
            penalty_coefficient0 = cooper.multipliers.DensePenaltyCoefficient(torch.tensor(1.0, device=device))
            penalty_coefficient1 = cooper.multipliers.DensePenaltyCoefficient(torch.tensor(1.0, device=device))
            return [penalty_coefficient0, penalty_coefficient1]
        else:
            return None

    penalty_coefficients = make_fresh_penalty_coefficients(has_penalties=has_penalties)
    cmp = cooper_test_utils.Toy2dCMP(
        use_ineq_constraints=True,
        formulation_type=formulation_type,
        penalty_coefficients=penalty_coefficients,
        constraint_type=constraint_type,
        device=device,
    )

    cooper_optimizer = cooper_test_utils.build_cooper_optimizer_for_Toy2dCMP(
        primal_optimizers=primal_optimizers,
        cmp=cmp,
        multipliers=cmp.multipliers,
        extrapolation=False,
        alternation_type=cooper.optim.AlternationType.FALSE,
    )

    roll_kwargs = {"compute_cmp_state_kwargs": dict(params=params)}

    for _ in range(10):
        cooper_optimizer.roll(**roll_kwargs)
        if has_penalties:
            # Multiply the penalty coefficients by 1.01
            for _penalty_coefficient in penalty_coefficients:
                _penalty_coefficient.value = _penalty_coefficient() * 1.01

    # Generate checkpoints after 10 steps of training
    if has_penalties:
        penalty_coefficient0_after10 = penalty_coefficients[0]().clone().detach()
        penalty_coefficient1_after10 = penalty_coefficients[1]().clone().detach()

    if has_multiplier:
        multiplier0_after10 = cmp.constraints[0].multiplier().clone().detach()
        multiplier1_after10 = cmp.constraints[1].multiplier().clone().detach()

    with tempfile.TemporaryDirectory() as tmpdirname:
        torch.save(cmp.constraints[0].state_dict(), os.path.join(tmpdirname, "cg0.pt"))
        torch.save(cmp.constraints[1].state_dict(), os.path.join(tmpdirname, "cg1.pt"))

        cg0_state_dict = torch.load(os.path.join(tmpdirname, "cg0.pt"))
        cg1_state_dict = torch.load(os.path.join(tmpdirname, "cg1.pt"))

    # Train for another 10 steps
    for _ in range(10):
        cooper_optimizer.roll(**roll_kwargs)
        if has_penalties:
            # Multiply the penalty coefficients by 1.01
            for penalty_coefficient in penalty_coefficients:
                penalty_coefficient.value = penalty_coefficient() * 1.01

    # Reload from checkpoint
    new_penalty_coefficients = make_fresh_penalty_coefficients(has_penalties=has_penalties)

    new_cmp = cooper_test_utils.Toy2dCMP(
        use_ineq_constraints=True,
        formulation_type=formulation_type,
        penalty_coefficients=new_penalty_coefficients,
        constraint_type=constraint_type,
        device=device,
    )
    new_cmp.constraints[0].load_state_dict(cg0_state_dict)
    new_cmp.constraints[1].load_state_dict(cg1_state_dict)

    if has_penalties:
        # The loaded penalty coefficients come from 10 steps of training, so they should be
        # different from the current ones
        new_penalty_coefficient0_value = new_penalty_coefficients[0]().clone().detach()
        new_penalty_coefficient1_value = new_penalty_coefficients[1]().clone().detach()
        assert not torch.allclose(new_penalty_coefficient0_value, penalty_coefficients[0]())
        assert not torch.allclose(new_penalty_coefficient1_value, penalty_coefficients[1]())

        # They should, however, be the same as the ones recorded before the checkpoint
        assert torch.allclose(new_penalty_coefficient0_value, penalty_coefficient0_after10)
        assert torch.allclose(new_penalty_coefficient1_value, penalty_coefficient1_after10)

    if has_multiplier:
        # Similar story for the multipliers
        new_multiplier0_value = new_cmp.constraints[0].multiplier().clone().detach()
        new_multiplier1_value = new_cmp.constraints[1].multiplier().clone().detach()

        # Ignoring the case where the multiplier is 0 as both may match simply because
        # the run is feasible
        if new_multiplier0_value != 0:
            assert not torch.allclose(new_multiplier0_value, cmp.constraints[0].multiplier())
        if new_multiplier1_value != 0:
            assert not torch.allclose(new_multiplier1_value, cmp.constraints[1].multiplier())
        assert torch.allclose(new_multiplier0_value, multiplier0_after10)
        assert torch.allclose(new_multiplier1_value, multiplier1_after10)
=======
    assert loaded_constrained_optimizer.state_dict() == constrained_optimizer_state_dict_200
>>>>>>> b6c51ef5
<|MERGE_RESOLUTION|>--- conflicted
+++ resolved
@@ -104,130 +104,4 @@
     # Compare 0-200 state_dicts versus the 0-100;100-200 state_dicts
     assert cooper.utils.validate_state_dicts(loaded_model.state_dict(), model_state_dict_200)
     # These are ConstrainedOptimizerState objects and not dicts
-<<<<<<< HEAD
-    assert loaded_constrained_optimizer.state_dict() == constrained_optimizer_state_dict_200
-
-
-@pytest.mark.parametrize(
-    "formulation_type",
-    [
-        cooper.FormulationType.PENALTY,
-        cooper.FormulationType.QUADRATIC_PENALTY,
-        cooper.FormulationType.LAGRANGIAN,
-        cooper.FormulationType.AUGMENTED_LAGRANGIAN,
-    ],
-)
-def test_formulation_checkpoint(formulation_type, Toy2dCMP_params_init, device):
-    formulation_class = formulation_type.value
-
-    if formulation_type == cooper.FormulationType.PENALTY:
-        constraint_type = cooper.ConstraintType.PENALTY
-    else:
-        constraint_type = cooper.ConstraintType.INEQUALITY
-
-    has_multiplier = formulation_class.expects_multiplier
-    has_penalties = formulation_class.expects_penalty_coefficient
-
-    params, primal_optimizers = cooper_test_utils.build_params_and_primal_optimizers(
-        use_multiple_primal_optimizers=False, params_init=Toy2dCMP_params_init
-    )
-
-    def make_fresh_penalty_coefficients(has_penalties):
-        if has_penalties:
-            penalty_coefficient0 = cooper.multipliers.DensePenaltyCoefficient(torch.tensor(1.0, device=device))
-            penalty_coefficient1 = cooper.multipliers.DensePenaltyCoefficient(torch.tensor(1.0, device=device))
-            return [penalty_coefficient0, penalty_coefficient1]
-        else:
-            return None
-
-    penalty_coefficients = make_fresh_penalty_coefficients(has_penalties=has_penalties)
-    cmp = cooper_test_utils.Toy2dCMP(
-        use_ineq_constraints=True,
-        formulation_type=formulation_type,
-        penalty_coefficients=penalty_coefficients,
-        constraint_type=constraint_type,
-        device=device,
-    )
-
-    cooper_optimizer = cooper_test_utils.build_cooper_optimizer_for_Toy2dCMP(
-        primal_optimizers=primal_optimizers,
-        cmp=cmp,
-        multipliers=cmp.multipliers,
-        extrapolation=False,
-        alternation_type=cooper.optim.AlternationType.FALSE,
-    )
-
-    roll_kwargs = {"compute_cmp_state_kwargs": dict(params=params)}
-
-    for _ in range(10):
-        cooper_optimizer.roll(**roll_kwargs)
-        if has_penalties:
-            # Multiply the penalty coefficients by 1.01
-            for _penalty_coefficient in penalty_coefficients:
-                _penalty_coefficient.value = _penalty_coefficient() * 1.01
-
-    # Generate checkpoints after 10 steps of training
-    if has_penalties:
-        penalty_coefficient0_after10 = penalty_coefficients[0]().clone().detach()
-        penalty_coefficient1_after10 = penalty_coefficients[1]().clone().detach()
-
-    if has_multiplier:
-        multiplier0_after10 = cmp.constraints[0].multiplier().clone().detach()
-        multiplier1_after10 = cmp.constraints[1].multiplier().clone().detach()
-
-    with tempfile.TemporaryDirectory() as tmpdirname:
-        torch.save(cmp.constraints[0].state_dict(), os.path.join(tmpdirname, "cg0.pt"))
-        torch.save(cmp.constraints[1].state_dict(), os.path.join(tmpdirname, "cg1.pt"))
-
-        cg0_state_dict = torch.load(os.path.join(tmpdirname, "cg0.pt"))
-        cg1_state_dict = torch.load(os.path.join(tmpdirname, "cg1.pt"))
-
-    # Train for another 10 steps
-    for _ in range(10):
-        cooper_optimizer.roll(**roll_kwargs)
-        if has_penalties:
-            # Multiply the penalty coefficients by 1.01
-            for penalty_coefficient in penalty_coefficients:
-                penalty_coefficient.value = penalty_coefficient() * 1.01
-
-    # Reload from checkpoint
-    new_penalty_coefficients = make_fresh_penalty_coefficients(has_penalties=has_penalties)
-
-    new_cmp = cooper_test_utils.Toy2dCMP(
-        use_ineq_constraints=True,
-        formulation_type=formulation_type,
-        penalty_coefficients=new_penalty_coefficients,
-        constraint_type=constraint_type,
-        device=device,
-    )
-    new_cmp.constraints[0].load_state_dict(cg0_state_dict)
-    new_cmp.constraints[1].load_state_dict(cg1_state_dict)
-
-    if has_penalties:
-        # The loaded penalty coefficients come from 10 steps of training, so they should be
-        # different from the current ones
-        new_penalty_coefficient0_value = new_penalty_coefficients[0]().clone().detach()
-        new_penalty_coefficient1_value = new_penalty_coefficients[1]().clone().detach()
-        assert not torch.allclose(new_penalty_coefficient0_value, penalty_coefficients[0]())
-        assert not torch.allclose(new_penalty_coefficient1_value, penalty_coefficients[1]())
-
-        # They should, however, be the same as the ones recorded before the checkpoint
-        assert torch.allclose(new_penalty_coefficient0_value, penalty_coefficient0_after10)
-        assert torch.allclose(new_penalty_coefficient1_value, penalty_coefficient1_after10)
-
-    if has_multiplier:
-        # Similar story for the multipliers
-        new_multiplier0_value = new_cmp.constraints[0].multiplier().clone().detach()
-        new_multiplier1_value = new_cmp.constraints[1].multiplier().clone().detach()
-
-        # Ignoring the case where the multiplier is 0 as both may match simply because
-        # the run is feasible
-        if new_multiplier0_value != 0:
-            assert not torch.allclose(new_multiplier0_value, cmp.constraints[0].multiplier())
-        if new_multiplier1_value != 0:
-            assert not torch.allclose(new_multiplier1_value, cmp.constraints[1].multiplier())
-        assert torch.allclose(new_multiplier0_value, multiplier0_after10)
-        assert torch.allclose(new_multiplier1_value, multiplier1_after10)
-=======
-    assert loaded_constrained_optimizer.state_dict() == constrained_optimizer_state_dict_200
->>>>>>> b6c51ef5
+    assert loaded_constrained_optimizer.state_dict() == constrained_optimizer_state_dict_200