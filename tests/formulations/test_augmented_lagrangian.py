--- conflicted
+++ resolved
@@ -218,70 +218,5 @@
         assert torch.allclose(param, exact_solution, atol=1e-3)
 
 
-<<<<<<< HEAD
-def test_save_and_load_state_dict(alternation_type, Toy2dCMP_params_init, device):
-    params, primal_optimizers = cooper_test_utils.build_params_and_primal_optimizers(
-        use_multiple_primal_optimizers=False, params_init=Toy2dCMP_params_init
-    )
-
-    cmp, cooper_optimizer, penalty_coefficients, formulation_kwargs = setup_augmented_lagrangian_objects(
-        primal_optimizers=primal_optimizers, alternation_type=alternation_type, device=device
-    )
-
-    roll_kwargs = {"compute_cmp_state_fn": lambda: cmp.compute_cmp_state(params)}
-
-    for _ in range(10):
-        cooper_optimizer.roll(**roll_kwargs)
-
-    # Generate checkpoints after 10 steps of training
-    penalty_coefficient0_after10 = penalty_coefficients[0]().clone().detach()
-    penalty_coefficient1_after10 = penalty_coefficients[1]().clone().detach()
-    multiplier0_after10 = cmp.constraint_groups[0].multiplier().clone().detach()
-    multiplier1_after10 = cmp.constraint_groups[1].multiplier().clone().detach()
-
-    with tempfile.TemporaryDirectory() as tmpdirname:
-        torch.save(cmp.constraint_groups[0].state_dict(), os.path.join(tmpdirname, "cg0.pt"))
-        torch.save(cmp.constraint_groups[1].state_dict(), os.path.join(tmpdirname, "cg1.pt"))
-
-        cg0_state_dict = torch.load(os.path.join(tmpdirname, "cg0.pt"))
-        cg1_state_dict = torch.load(os.path.join(tmpdirname, "cg1.pt"))
-
-    # Train for another 10 steps -- so a total of 20 steps
-    for _ in range(10):
-        cmp_state = cooper_optimizer.roll(**roll_kwargs)  # noqa: F841
-
-    # Reload from checkpoint at 10 steps
-    new_penalty_coefficient0 = cooper.multipliers.DensePenaltyCoefficient(torch.tensor(1.0, device=device))
-    new_penalty_coefficient1 = cooper.multipliers.DensePenaltyCoefficient(torch.tensor(1.0, device=device))
-    new_cmp = cooper_test_utils.Toy2dCMP(
-        use_ineq_constraints=True,
-        formulation_type=cooper.AugmentedLagrangianFormulation,
-        penalty_coefficients=(new_penalty_coefficient0, new_penalty_coefficient1),
-        device=device,
-    )
-    new_cmp.constraint_groups[0].load_state_dict(cg0_state_dict)
-    new_cmp.constraint_groups[1].load_state_dict(cg1_state_dict)
-
-    # Ensure loaded value of the penalty coefficient matches that observe when creating
-    # the checkpoint
-    new_penalty_coefficient0_value = new_penalty_coefficient0().clone().detach()
-    new_penalty_coefficient1_value = new_penalty_coefficient1().clone().detach()
-    assert torch.allclose(new_penalty_coefficient0_value, penalty_coefficient0_after10)
-    assert torch.allclose(new_penalty_coefficient1_value, penalty_coefficient1_after10)
-
-    # Ensure loaded value of the multipliers matches that observe when creating the
-    # checkpoint
-    new_multiplier0_value = new_cmp.constraint_groups[0].multiplier().clone().detach()
-    new_multiplier1_value = new_cmp.constraint_groups[1].multiplier().clone().detach()
-    if new_multiplier0_value != 0:
-        assert not torch.allclose(new_multiplier0_value, cmp.constraint_groups[0].multiplier())
-    if new_multiplier1_value != 0:
-        assert not torch.allclose(new_multiplier1_value, cmp.constraint_groups[1].multiplier())
-    assert torch.allclose(new_multiplier0_value, multiplier0_after10)
-    assert torch.allclose(new_multiplier1_value, multiplier1_after10)
-
-
-=======
->>>>>>> 9ea4f048
 # TODO(gallego-posada): Add a test to ensure IndexedPenaltyCoefficient works as expected
 # when used in an Augmented Lagrangian formulation.