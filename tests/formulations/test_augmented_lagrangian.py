--- conflicted
+++ resolved
@@ -20,16 +20,6 @@
 #         cooper.multipliers.DensePenaltyCoefficient(torch.tensor(1.0, device=device)),
 #     )
 
-<<<<<<< HEAD
-    cooper_optimizer = cooper_test_utils.build_cooper_optimizer_for_Toy2dCMP(
-        primal_optimizers=primal_optimizers,
-        cmp=cmp,
-        multipliers=cmp.multipliers,
-        extrapolation=False,
-        augmented_lagrangian=True,
-        alternation_type=alternation_type,
-    )
-=======
 #     formulation_kwargs = dict(penalty_growth_factor=1.005, violation_tolerance=1e-4)
 #     cmp = cooper_test_utils.Toy2dCMP(
 #         use_ineq_constraints=True,
@@ -38,10 +28,10 @@
 #         device=device,
 #         formulation_kwargs=formulation_kwargs,
 #     )
->>>>>>> dc11725b
 
 #     cooper_optimizer = cooper_test_utils.build_cooper_optimizer_for_Toy2dCMP(
 #         primal_optimizers=primal_optimizers,
+#         cmp=cmp,
 #         multipliers=cmp.multipliers,
 #         extrapolation=False,
 #         augmented_lagrangian=True,
@@ -63,18 +53,14 @@
 
 #     mktensor = testing_utils.mktensor(device=device)
 
-<<<<<<< HEAD
-    roll_kwargs = {"compute_cmp_state_kwargs": dict(params=params)}
-=======
 #     ALTERNATION_TYPE = cooper.optim.AlternationType.DUAL_PRIMAL
 #     cmp, cooper_optimizer, penalty_coefficients, formulation_kwargs = setup_augmented_lagrangian_objects(
 #         primal_optimizers=primal_optimizers, alternation_type=ALTERNATION_TYPE, device=device
 #     )
 #     penalty_growth_factor = formulation_kwargs["penalty_growth_factor"]
 #     violation_tolerance = formulation_kwargs["violation_tolerance"]
->>>>>>> dc11725b
-
-#     roll_kwargs = {"compute_cmp_state_fn": lambda: cmp.compute_cmp_state(params)}
+
+#     roll_kwargs = {"compute_cmp_state_kwargs": dict(params=params)}
 
 #     x0_y0 = mktensor([0.0, -1.0])
 #     lmbda0 = mktensor([0.0, 0.0])
@@ -135,23 +121,16 @@
 
 #     mktensor = testing_utils.mktensor(device=device)
 
-<<<<<<< HEAD
-    roll_kwargs = {
-        "compute_cmp_state_kwargs": dict(params=params),
-        "compute_violations_kwargs": dict(params=params),
-    }
-=======
 #     ALTERNATION_TYPE = cooper.optim.AlternationType.PRIMAL_DUAL
 #     cmp, cooper_optimizer, penalty_coefficients, formulation_kwargs = setup_augmented_lagrangian_objects(
 #         primal_optimizers=primal_optimizers, alternation_type=ALTERNATION_TYPE, device=device
 #     )
 #     penalty_growth_factor = formulation_kwargs["penalty_growth_factor"]
 #     violation_tolerance = formulation_kwargs["violation_tolerance"]
->>>>>>> dc11725b
 
 #     roll_kwargs = {
-#         "compute_cmp_state_fn": lambda: cmp.compute_cmp_state(params),
-#         "compute_violations_fn": lambda: cmp.compute_violations(params),
+#         "compute_cmp_state_kwargs": dict(params=params),
+#         "compute_violations_kwargs": dict(params=params),
 #     }
 
 #     x0_y0 = mktensor([0.0, -1.0])
@@ -221,22 +200,14 @@
 #         use_multiple_primal_optimizers=use_multiple_primal_optimizers, params_init=Toy2dCMP_params_init
 #     )
 
-<<<<<<< HEAD
-    roll_kwargs = {"compute_cmp_state_kwargs": dict(params=params)}
-
-    if alternation_type == cooper.optim.AlternationType.PRIMAL_DUAL:
-        roll_kwargs["compute_violations_fn"] = dict(params=params)
-=======
 #     cmp, cooper_optimizer, penalty_coefficients, formulation_kwargs = setup_augmented_lagrangian_objects(
 #         primal_optimizers=primal_optimizers, alternation_type=alternation_type, device=device
 #     )
 
-#     compute_cmp_state_fn = lambda: cmp.compute_cmp_state(params)
-#     roll_kwargs = {"compute_cmp_state_fn": compute_cmp_state_fn}
->>>>>>> dc11725b
+#     roll_kwargs = {"compute_cmp_state_kwargs": dict(params=params)}
 
 #     if alternation_type == cooper.optim.AlternationType.PRIMAL_DUAL:
-#         roll_kwargs["compute_violations_fn"] = lambda: cmp.compute_violations(params)
+#         roll_kwargs["compute_violations_kwargs"] = dict(params=params)
 
 #     for step_id in range(1500):
 #         cooper_optimizer.roll(**roll_kwargs)
