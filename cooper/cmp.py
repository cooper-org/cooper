--- conflicted
+++ resolved
@@ -65,11 +65,7 @@
                 of the multiplier for each of the observed_constraints.
         """
 
-<<<<<<< HEAD
-        primal_lagrangian = 0.0 + self.loss
-=======
         primal_lagrangian = 0.0 if self.loss is None else torch.clone(self.loss)
->>>>>>> 7382f41c
         dual_lagrangian = 0.0
 
         if return_multipliers:
