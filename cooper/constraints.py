--- conflicted
+++ resolved
@@ -133,14 +133,7 @@
         """Compute the contribution of the current constraint to the primal and dual
         Lagrangians, and evaluates the associated Lagrange multiplier."""
 
-<<<<<<< HEAD
-        if constraint_state is None:
-            constraint_state = self._state
-
-        if constraint_state is None:
-=======
         if constraint_state is None and self.state is None:
->>>>>>> 165a768e
             raise ValueError("A `ConstraintState` (provided or internal) is needed to compute Lagrangian contribution")
         elif constraint_state is None:
             constraint_state = self.state
