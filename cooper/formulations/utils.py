--- conflicted
+++ resolved
@@ -99,11 +99,7 @@
     constraint_type: ConstraintType,
 ) -> Optional[torch.Tensor]:
     r"""
-<<<<<<< HEAD
     Computes the quadratic-augmented contribution of a constraint to the Lagrangian.
-=======
-    Computes the quadratic penalty for a constraint.
->>>>>>> 9ea4f048
 
     When the constraint is an inequality constraint, the quadratic penalty is computed
     following Eqs 17.64 and 17.65 in Numerical Optimization by Nocedal and Wright (2006).
