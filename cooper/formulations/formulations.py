# TODO(juan43ramirez): File needs to be updated after the switch from ConstraintStore to ConstraintMeasurement
import abc
from typing import Optional

import torch

import cooper.formulations.utils as formulation_utils
from cooper.constraints.constraint_state import ConstraintMeasurement, ConstraintState, ConstraintType
from cooper.multipliers import Multiplier, PenaltyCoefficient, evaluate_constraint_factor


class Formulation(abc.ABC):
    """
    Formulations prescribe how the different constraints contribute to the primal- and
    dual-differentiable Lagrangians. In other words, they define how the constraints
    affect the gradients of the Lagrangian with respect to the primal and dual variables.
    """

    expects_multiplier: bool
    expects_penalty_coefficient: bool

    @abc.abstractmethod
    def __init__(self, constraint_type: ConstraintType):
        pass

    @abc.abstractmethod
    def compute_contribution_for_primal_lagrangian(self, *args, **kwargs):
        pass

    @abc.abstractmethod
    def compute_contribution_for_dual_lagrangian(self, *args, **kwargs):
        pass


<<<<<<< HEAD
=======
class PenaltyFormulation(Formulation):
    """ """

    expects_multiplier = False
    expects_penalty_coefficient = True

    def __init__(self, constraint_type: ConstraintType):
        if constraint_type != ConstraintType.PENALTY:
            raise ValueError("PenaltyFormulation expects `constraint_type=ConstraintType.PENALTY`.")
        self.constraint_type = constraint_type

    def compute_contribution_for_primal_lagrangian(
        self, constraint_state: ConstraintState, penalty_coefficient: PenaltyCoefficient
    ) -> ConstraintMeasurement:
        if not constraint_state.contributes_to_primal_update:
            return None
        else:

            violation, strict_violation = constraint_state.extract_violations()
            constraint_features, strict_constraint_features = constraint_state.extract_constraint_features()
            penalty_coefficient_value = evaluate_constraint_factor(
                module=penalty_coefficient, violation=violation, constraint_features=constraint_features
            )
            weighted_violation = formulation_utils.compute_primal_weighted_violation(
                constraint_factor_value=penalty_coefficient_value, violation=violation
            )
            primal_constraint_store = ConstraintMeasurement(
                violation=violation,
                penalty_coefficient_value=penalty_coefficient_value,
                lagrangian_contribution=weighted_violation,
            )

            return primal_constraint_store

    def compute_contribution_for_dual_lagrangian(self, *args, **kwargs):
        return None

    def __repr__(self):
        return f"PenaltyFormulation(constraint_type={self.constraint_type})"


class QuadraticPenaltyFormulation(Formulation):
    # TODO(juan43ramirez): emphasize the difference with respect to the PenaltyFormulation

    expects_multiplier = False
    expects_penalty_coefficient = True

    def __init__(self, constraint_type: ConstraintType):
        # TODO(juan43ramirez): Add documentation

        if constraint_type not in [ConstraintType.EQUALITY, ConstraintType.INEQUALITY]:
            raise ValueError("QuadraticPenaltyFormulation requires an equality or inequality constraint.")
        self.constraint_type = constraint_type

    def compute_contribution_for_primal_lagrangian(
        self, constraint_state: ConstraintState, penalty_coefficient: PenaltyCoefficient
    ) -> ConstraintMeasurement:

        if not constraint_state.contributes_to_primal_update:
            return None
        else:

            violation, strict_violation = constraint_state.extract_violations()
            constraint_features, strict_constraint_features = constraint_state.extract_constraint_features()
            penalty_coefficient_value = evaluate_constraint_factor(
                module=penalty_coefficient, violation=violation, constraint_features=constraint_features
            )

            # We can use the same function to compute the quadratic penalty as in the
            # AugmentedLagrangianFormulation, but we need to set the multiplier_value
            # to None.
            weighted_violation = formulation_utils.compute_quadratic_augmented_contribution(
                multiplier_value=None,
                penalty_coefficient_value=penalty_coefficient_value,
                violation=violation,
                constraint_type=self.constraint_type,
            )

            primal_constraint_store = ConstraintMeasurement(
                violation=violation,
                penalty_coefficient_value=penalty_coefficient_value,
                lagrangian_contribution=weighted_violation,
            )

            return primal_constraint_store

    def compute_contribution_for_dual_lagrangian(self, *args, **kwargs):
        return None

    def __repr__(self):
        return f"QuadraticPenaltyFormulation(constraint_type={self.constraint_type})"


>>>>>>> 9ea4f048
class LagrangianFormulation(Formulation):
    expects_multiplier = True
    expects_penalty_coefficient = False

    def __init__(self, constraint_type: ConstraintType):
        if constraint_type not in [ConstraintType.EQUALITY, ConstraintType.INEQUALITY]:
            raise ValueError("LagrangianFormulation requires an equality or inequality constraint.")
        self.constraint_type = constraint_type

    def compute_contribution_for_primal_lagrangian(
        self, constraint_state: ConstraintState, multiplier: Multiplier
    ) -> tuple[Optional[torch.Tensor], Optional[ConstraintMeasurement]]:

        if not constraint_state.contributes_to_primal_update:
            return None, None

        violation, strict_violation = constraint_state.extract_violations()
        constraint_features, strict_constraint_features = constraint_state.extract_constraint_features()
        multiplier_value = evaluate_constraint_factor(
            module=multiplier, violation=violation, constraint_features=constraint_features
        )
        lagrangian_contribution = formulation_utils.compute_primal_weighted_violation(
            constraint_factor_value=multiplier_value, violation=violation
        )
        primal_constraint_store = ConstraintMeasurement(
            multiplier_value=multiplier_value,
            violation=violation,
        )

        return lagrangian_contribution, primal_constraint_store

    def compute_contribution_for_dual_lagrangian(
        self, constraint_state: ConstraintState, multiplier: Multiplier
    ) -> tuple[Optional[torch.Tensor], Optional[ConstraintMeasurement]]:

        if not constraint_state.contributes_to_dual_update:
            return None, None

        violation, strict_violation = constraint_state.extract_violations()
        constraint_features, strict_constraint_features = constraint_state.extract_constraint_features()
        multiplier_value = evaluate_constraint_factor(
            module=multiplier, violation=strict_violation, constraint_features=strict_constraint_features
        )
        lagrangian_contribution = formulation_utils.compute_dual_weighted_violation(
            constraint_factor_value=multiplier_value, violation=strict_violation
        )
        dual_constraint_store = ConstraintMeasurement(
            multiplier_value=multiplier_value,
            violation=strict_violation,
        )

        return lagrangian_contribution, dual_constraint_store

    def __repr__(self):
        return f"LagrangianFormulation(constraint_type={self.constraint_type})"


class AugmentedLagrangianFormulation(Formulation):
    expects_multiplier = True
    expects_penalty_coefficient = True

    def __init__(
        self, constraint_type: ConstraintType, penalty_growth_factor: float = 1.01, violation_tolerance: float = 1e-4
    ):
        """Implements the Augmented Lagrangian formulation.

        .. warning::
            This formulation is only compatible with the
            :class:`cooper.optim.AugmentedLagrangianPrimalDualOptimizer` and
            :class:`cooper.optim.AugmentedLagrangianDualPrimalOptimizer` classes.

            The dual optimizers must all be SGD with a ``lr=1.0`` and ``maximize=True``.

        Args:
            constraint_type: Type of constraint that this formulation will be applied to.
            penalty_growth_factor: The factor by which the penalty coefficient will be
                multiplied when the constraint is violated beyond ``violation_tolerance``.
            violation_tolerance: Tolerance for the constraint violation. If the
                violation is smaller than this value, the penalty coefficient is not
                updated. The comparison is done at the constraint-level (i.e., each
                entry of the violation tensor). For equality constraints, the absolute
                violation is compared to the tolerance. All constraint types use the
                strict violation (when available) for the comparison.
        """

        self.constraint_type = constraint_type
        if constraint_type not in [ConstraintType.EQUALITY, ConstraintType.INEQUALITY]:
            raise ValueError("AugmentedLagrangianFormulation requires either an equality or inequality constraint.")

        self.penalty_growth_factor = penalty_growth_factor
        self.violation_tolerance = violation_tolerance

    def compute_contribution_for_primal_lagrangian(
        self, constraint_state: ConstraintState, multiplier: Multiplier, penalty_coefficient: PenaltyCoefficient
    ) -> tuple[Optional[torch.Tensor], Optional[ConstraintMeasurement]]:

        if not constraint_state.contributes_to_primal_update:
            return None, None

        violation, strict_violation = constraint_state.extract_violations()
        constraint_features, strict_constraint_features = constraint_state.extract_constraint_features()
        multiplier_value = evaluate_constraint_factor(
            module=multiplier, violation=violation, constraint_features=constraint_features
        )
        penalty_coefficient_value = evaluate_constraint_factor(
            module=penalty_coefficient, violation=violation, constraint_features=constraint_features
        )

        lagrangian_contribution = formulation_utils.compute_quadratic_augmented_contribution(
            multiplier_value=multiplier_value,
            penalty_coefficient_value=penalty_coefficient_value,
            violation=violation,
            constraint_type=self.constraint_type,
        )

        primal_constraint_store = ConstraintMeasurement(
            violation=violation,
            multiplier_value=multiplier_value,
            penalty_coefficient_value=penalty_coefficient_value,
        )

        return lagrangian_contribution, primal_constraint_store

    def compute_contribution_for_dual_lagrangian(
        self, constraint_state: ConstraintState, multiplier: Multiplier, penalty_coefficient: PenaltyCoefficient
    ) -> tuple[Optional[torch.Tensor], Optional[ConstraintMeasurement]]:

        if not constraint_state.contributes_to_dual_update:
            return None, None

        violation, strict_violation = constraint_state.extract_violations()
        constraint_features, strict_constraint_features = constraint_state.extract_constraint_features()
        multiplier_value = evaluate_constraint_factor(
            module=multiplier, violation=strict_violation, constraint_features=strict_constraint_features
        )

        # TODO: why does evaluate_constraint_factor use violation instead of strict_violation?
        penalty_coefficient_value = evaluate_constraint_factor(
            module=penalty_coefficient, violation=violation, constraint_features=constraint_features
        )
        lagrangian_contribution = formulation_utils.compute_dual_weighted_violation(
            constraint_factor_value=multiplier_value,
            violation=strict_violation,
            penalty_coefficient_value=penalty_coefficient_value,
        )
        dual_constraint_store = ConstraintMeasurement(
            violation=strict_violation,
            multiplier_value=multiplier_value,
        )

        return lagrangian_contribution, dual_constraint_store

    def __repr__(self):
        return f"AugmentedLagrangianFormulation(constraint_type={self.constraint_type})"<|MERGE_RESOLUTION|>--- conflicted
+++ resolved
@@ -32,102 +32,6 @@
         pass
 
 
-<<<<<<< HEAD
-=======
-class PenaltyFormulation(Formulation):
-    """ """
-
-    expects_multiplier = False
-    expects_penalty_coefficient = True
-
-    def __init__(self, constraint_type: ConstraintType):
-        if constraint_type != ConstraintType.PENALTY:
-            raise ValueError("PenaltyFormulation expects `constraint_type=ConstraintType.PENALTY`.")
-        self.constraint_type = constraint_type
-
-    def compute_contribution_for_primal_lagrangian(
-        self, constraint_state: ConstraintState, penalty_coefficient: PenaltyCoefficient
-    ) -> ConstraintMeasurement:
-        if not constraint_state.contributes_to_primal_update:
-            return None
-        else:
-
-            violation, strict_violation = constraint_state.extract_violations()
-            constraint_features, strict_constraint_features = constraint_state.extract_constraint_features()
-            penalty_coefficient_value = evaluate_constraint_factor(
-                module=penalty_coefficient, violation=violation, constraint_features=constraint_features
-            )
-            weighted_violation = formulation_utils.compute_primal_weighted_violation(
-                constraint_factor_value=penalty_coefficient_value, violation=violation
-            )
-            primal_constraint_store = ConstraintMeasurement(
-                violation=violation,
-                penalty_coefficient_value=penalty_coefficient_value,
-                lagrangian_contribution=weighted_violation,
-            )
-
-            return primal_constraint_store
-
-    def compute_contribution_for_dual_lagrangian(self, *args, **kwargs):
-        return None
-
-    def __repr__(self):
-        return f"PenaltyFormulation(constraint_type={self.constraint_type})"
-
-
-class QuadraticPenaltyFormulation(Formulation):
-    # TODO(juan43ramirez): emphasize the difference with respect to the PenaltyFormulation
-
-    expects_multiplier = False
-    expects_penalty_coefficient = True
-
-    def __init__(self, constraint_type: ConstraintType):
-        # TODO(juan43ramirez): Add documentation
-
-        if constraint_type not in [ConstraintType.EQUALITY, ConstraintType.INEQUALITY]:
-            raise ValueError("QuadraticPenaltyFormulation requires an equality or inequality constraint.")
-        self.constraint_type = constraint_type
-
-    def compute_contribution_for_primal_lagrangian(
-        self, constraint_state: ConstraintState, penalty_coefficient: PenaltyCoefficient
-    ) -> ConstraintMeasurement:
-
-        if not constraint_state.contributes_to_primal_update:
-            return None
-        else:
-
-            violation, strict_violation = constraint_state.extract_violations()
-            constraint_features, strict_constraint_features = constraint_state.extract_constraint_features()
-            penalty_coefficient_value = evaluate_constraint_factor(
-                module=penalty_coefficient, violation=violation, constraint_features=constraint_features
-            )
-
-            # We can use the same function to compute the quadratic penalty as in the
-            # AugmentedLagrangianFormulation, but we need to set the multiplier_value
-            # to None.
-            weighted_violation = formulation_utils.compute_quadratic_augmented_contribution(
-                multiplier_value=None,
-                penalty_coefficient_value=penalty_coefficient_value,
-                violation=violation,
-                constraint_type=self.constraint_type,
-            )
-
-            primal_constraint_store = ConstraintMeasurement(
-                violation=violation,
-                penalty_coefficient_value=penalty_coefficient_value,
-                lagrangian_contribution=weighted_violation,
-            )
-
-            return primal_constraint_store
-
-    def compute_contribution_for_dual_lagrangian(self, *args, **kwargs):
-        return None
-
-    def __repr__(self):
-        return f"QuadraticPenaltyFormulation(constraint_type={self.constraint_type})"
-
-
->>>>>>> 9ea4f048
 class LagrangianFormulation(Formulation):
     expects_multiplier = True
     expects_penalty_coefficient = False
